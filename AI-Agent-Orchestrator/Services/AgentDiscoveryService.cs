using AI_Agent_Orchestrator.Models;
using Microsoft.Extensions.Configuration;
using Microsoft.Extensions.Logging;
using System.IO;
using System.Text.Json;
using System.Reflection;

namespace AI_Agent_Orchestrator.Services;

public class AgentDiscoveryService
{
    private readonly IConfiguration _configuration;
    private readonly ILogger<AgentDiscoveryService> _logger;
    private List<AgentInfo> _discoveredAgents = new();
    private List<AgentWorkflow> _discoveredWorkflows = new();

    public AgentDiscoveryService(IConfiguration configuration, ILogger<AgentDiscoveryService> logger)
    {
        _configuration = configuration;
        _logger = logger;
    }

    public async Task<List<AgentInfo>> DiscoverAgentsAsync(string targetLanguage)
    {
        _logger.LogInformation("Discovering available AI agents...");
        
        // Get the root directory - go up from the current assembly location to find the solution root
        string? currentDir = Path.GetDirectoryName(Assembly.GetExecutingAssembly().Location);
        
        // Make sure currentDir is not null before using it
        if (currentDir == null)
        {
            _logger.LogError("Could not determine assembly location");
            return _discoveredAgents;
        }
        
        string rootDir = Path.GetFullPath(Path.Combine(currentDir, "..", "..", ".."));
        
        _logger.LogInformation($"Root directory: {rootDir}");
        
        // Load predefined agents from configuration
        var agentsSection = _configuration.GetSection("Agents");
        if (agentsSection.Exists())
        {
            // Load from configuration if available
            _discoveredAgents = agentsSection.Get<List<AgentInfo>>() ?? new List<AgentInfo>();
            _logger.LogInformation($"Loaded {_discoveredAgents.Count} agents from configuration");
        }
        else
        {
            // Define hardcoded agents as fallback
            _discoveredAgents = new List<AgentInfo>
            {
                new AgentInfo 
                {
                    Name = "Vocabulary Bank & Flashcards Generator",
                    Description = "Creates flashcards from educational content with definitions and examples",
                    ExecutablePath = "dotnet",
                    WorkingDirectory = Path.GetFullPath(Path.Combine(rootDir, "..", "AI-Agent-VocabularyBank")),
                    Arguments = new List<string> { "run", "--project", "." },
                    Keywords = new[] { "vocabulary", "flashcards", "education", "learning", "terms" }
                },
                new AgentInfo 
                {
                    Name = "AI Summarization Agent",
                    Description = "Summarizes text content automatically",
                    ExecutablePath = "dotnet",
                    WorkingDirectory = Path.GetFullPath(Path.Combine(rootDir, "..", "AI-Summarization-agent")),
                    Arguments = new List<string> { "run", "--project", "." },
                    Keywords = new[] { "summary", "summarize", "text", "condense" }
                },
                new AgentInfo 
                {
                    Name = "Speech Translator",
                    Description = "Translates spoken language in real-time",
                    ExecutablePath = "dotnet",
                    WorkingDirectory = Path.GetFullPath(Path.Combine(rootDir, "..", "AI-agent-SpeechTranslator")),
                    Arguments = new List<string> { "run", "--project", ".", "--", targetLanguage },
                    Keywords = new[] { "speech", "translate", "language", "audio", "record", "recording" }
                },
                new AgentInfo 
                {
                    Name = "Diagram Generator",
                    Description = "Generates visual diagrams from text content",
                    ExecutablePath = "dotnet",
                    WorkingDirectory = Path.GetFullPath(Path.Combine(rootDir, "..", "AI-agent-DiagramGenerator")),
                    Arguments = new List<string> { "run", "--project", "." },
                    Keywords = new[] { "diagram", "visual", "chart", "mindmap", "flowchart" }
                },
                new AgentInfo 
                {
                    Name = "Classroom Board Capture",
                    Description = "Captures, analyzes, and translates whiteboard content",
                    ExecutablePath = "dotnet",
                    WorkingDirectory = Path.GetFullPath(Path.Combine(rootDir, "..", "AI-Agent-BoardCapture")),
                    Arguments = new List<string> { "run", "--project", ".", "--", targetLanguage },
                    Keywords = new[] { "whiteboard", "capture", "classroom", "ocr", "image" }
                }
            };
            
            _logger.LogInformation($"Created {_discoveredAgents.Count} default agents");
            
            // Verify all working directories exist
            foreach (var agent in _discoveredAgents)
            {
                if (!Directory.Exists(agent.WorkingDirectory))
                {
                    _logger.LogWarning($"Working directory not found for {agent.Name}: {agent.WorkingDirectory}");
                    
                    // Try an alternative path format
                    string altPath = Path.GetFullPath(Path.Combine(rootDir, agent.Name));
                    if (Directory.Exists(altPath))
                    {
                        _logger.LogInformation($"Found alternative path for {agent.Name}: {altPath}");
                        agent.WorkingDirectory = altPath;
                    }
                    else
                    {
                        _logger.LogWarning($"Alternative path not found either: {altPath}");
                    }
                }
                else
                {
                    _logger.LogInformation($"Verified path for {agent.Name}: {agent.WorkingDirectory}");
                }
            }
            
            // Save discovered agents to a local file for future use
            var agentsFile = Path.Combine(AppContext.BaseDirectory, "agents.json");
            await File.WriteAllTextAsync(agentsFile, JsonSerializer.Serialize(_discoveredAgents, new JsonSerializerOptions { WriteIndented = true }));
        }
        
        return _discoveredAgents;
    }
    
    public async Task<List<AgentWorkflow>> DiscoverWorkflowsAsync(string targetLanguage)
    {
        _logger.LogInformation("Discovering available AI agent workflows...");
        
        // First ensure we have all agents loaded
        if (_discoveredAgents.Count == 0)
        {
            await DiscoverAgentsAsync(targetLanguage);
        }
        
        // Load predefined workflows from configuration
        var workflowsSection = _configuration.GetSection("Workflows");
        if (workflowsSection.Exists())
        {
            // Load from configuration if available
            _discoveredWorkflows = workflowsSection.Get<List<AgentWorkflow>>() ?? new List<AgentWorkflow>();
            _logger.LogInformation($"Loaded {_discoveredWorkflows.Count} workflows from configuration");
        }
        else
        {
            // Create predefined workflows based on the diagram
            _discoveredWorkflows = new List<AgentWorkflow>();
            
            // Find the Speech Translator and Vocabulary Bank agents
            var speechTranslator = _discoveredAgents.FirstOrDefault(a => 
                a.Name.Contains("Speech Translator", StringComparison.OrdinalIgnoreCase));
            var vocabularyBank = _discoveredAgents.FirstOrDefault(a => 
                a.Name.Contains("Vocabulary Bank", StringComparison.OrdinalIgnoreCase));
            
            if (speechTranslator != null && vocabularyBank != null)
            {
                // Create a workflow that connects them with both original and translated text
                _discoveredWorkflows.Add(new AgentWorkflow
                {
                    Name = "Audio Translation to Vocabulary",
                    Description = "Records and translates speech, then generates vocabulary flashcards from both original and translated text",
                    Agents = new List<AgentInfo> { speechTranslator, vocabularyBank },
<<<<<<< HEAD
                    OutputMappings = new Dictionary<string, string> { 
                        { "Speech Translator", "Output/recognized_transcript.txt" } 
=======
                    OutputMappings = new Dictionary<string, List<string>> { 
                        { "Speech Translator", new List<string> {
                            "Output/recognized_transcript.txt",
                            "Output/translated_transcript.txt"
                        } }
>>>>>>> f4f46b83
                    },
                    Keywords = new[] { 
                        "audio", "speech", "translate", "translator", 
                        "vocabulary", "flashcards", "flashcard", "word", 
                        "language", "learning", "education"
                    },
                    Category = "Language Learning"
                });
                
                _logger.LogInformation("Created Speech-to-Vocabulary workflow with both original and translated text");
            }
            
            // Save discovered workflows to a local file for future use
            var workflowsFile = Path.Combine(AppContext.BaseDirectory, "workflows.json");
            await File.WriteAllTextAsync(workflowsFile, JsonSerializer.Serialize(_discoveredWorkflows, new JsonSerializerOptions { WriteIndented = true }));
        }
        
        return _discoveredWorkflows;
    }
}<|MERGE_RESOLUTION|>--- conflicted
+++ resolved
@@ -170,16 +170,11 @@
                     Name = "Audio Translation to Vocabulary",
                     Description = "Records and translates speech, then generates vocabulary flashcards from both original and translated text",
                     Agents = new List<AgentInfo> { speechTranslator, vocabularyBank },
-<<<<<<< HEAD
-                    OutputMappings = new Dictionary<string, string> { 
-                        { "Speech Translator", "Output/recognized_transcript.txt" } 
-=======
                     OutputMappings = new Dictionary<string, List<string>> { 
                         { "Speech Translator", new List<string> {
                             "Output/recognized_transcript.txt",
                             "Output/translated_transcript.txt"
                         } }
->>>>>>> f4f46b83
                     },
                     Keywords = new[] { 
                         "audio", "speech", "translate", "translator", 

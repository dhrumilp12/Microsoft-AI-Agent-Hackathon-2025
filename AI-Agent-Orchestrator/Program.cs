using AI_Agent_Orchestrator.Models;
using AI_Agent_Orchestrator.Services;
using Microsoft.Extensions.Configuration;
using Microsoft.Extensions.DependencyInjection;
using Microsoft.Extensions.Logging;
using Spectre.Console;
using Microsoft.Extensions.Configuration.EnvironmentVariables;
using System;
using System.Diagnostics;
using System.Net;
using System.Globalization;
using Serilog;
using Serilog.Sinks.File;
using Azure;
using Azure.AI.OpenAI;
using Microsoft.Azure.Cosmos;

namespace AI_Agent_Orchestrator;

public class Program
{
    static async Task Main(string[] args)
    {
<<<<<<< HEAD
        // Load environment variables from .env file if it exists
        if (File.Exists("../.env"))
        {
            DotNetEnv.Env.Load(@"../.env");
=======
        // Load environment variables from the centralized .env file
        var envFilePath = Path.GetFullPath(Path.Combine(GetSolutionRootDirectory(), ".env"));

        Console.WriteLine($"Loading environment variables from: {envFilePath}");

        // Check if the .env file exists
        if (File.Exists(envFilePath))
        {
            DotNetEnv.Env.Load(envFilePath);
>>>>>>> 32ec47d8
        }
        
        // Build configuration
        var configuration = new ConfigurationBuilder()
            .SetBasePath(Directory.GetCurrentDirectory())
            .AddJsonFile("appsettings.json", optional: false, reloadOnChange: true)
            .AddEnvironmentVariables()
            .Build();

        if (File.Exists("../.env"))
        {
            var azureOpenAIConfig = new
            {
                Endpoint = Environment.GetEnvironmentVariable("AZURE_OPENAI_ENDPOINT"),
                ApiKey = Environment.GetEnvironmentVariable("AZURE_OPENAI_API_KEY"),
                DeploymentName = Environment.GetEnvironmentVariable("AZURE_OPENAI_DEPLOYMENT_NAME")
            };

            configuration["AzureOpenAI:Endpoint"] = azureOpenAIConfig.Endpoint;
            configuration["AzureOpenAI:ApiKey"] = azureOpenAIConfig.ApiKey;
            configuration["AzureOpenAI:DeploymentName"] = azureOpenAIConfig.DeploymentName;

            var cosmosDBConfig = new {
                ConnectionString = Environment.GetEnvironmentVariable("COSMOSDB_CONNECTION_STRING"),
                DatabaseName = Environment.GetEnvironmentVariable("COSMOSDB_DATABASENAME"),
                ContainerName = Environment.GetEnvironmentVariable("COSMOSDB_CONTAINERNAME")
            };
            configuration["CosmosDb:ConnectionString"] = cosmosDBConfig.ConnectionString;
            configuration["CosmosDb:DatabaseName"] = cosmosDBConfig.DatabaseName;
            configuration["CosmosDb:ContainerName"] = cosmosDBConfig.ContainerName;
        }

        // Check if the Azure OpenAI configuration is valid
        if (string.IsNullOrEmpty(configuration["AzureOpenAI:Endpoint"]) ||
            string.IsNullOrEmpty(configuration["AzureOpenAI:ApiKey"]) ||
            string.IsNullOrEmpty(configuration["AzureOpenAI:DeploymentName"]))
        {
            AnsiConsole.MarkupLine("[bold red]Error:[/] Missing Azure OpenAI configuration in appsettings.json or environment variables.");
            return;
        }

        // Check if the Cosmos DB configuration is valid
        if (string.IsNullOrEmpty(configuration["CosmosDb:ConnectionString"]) ||
            string.IsNullOrEmpty(configuration["CosmosDb:DatabaseName"]) ||
            string.IsNullOrEmpty(configuration["CosmosDb:ContainerName"]))
        {
            AnsiConsole.MarkupLine("[bold red]Error:[/] Missing Cosmos DB configuration in appsettings.json or environment variables.");
            return;
        }

        // Configure Serilog for file logging
        Log.Logger = new LoggerConfiguration()
            .MinimumLevel.Information()
            .WriteTo.File(Path.Combine(Directory.GetCurrentDirectory(), "logs", "application.log"), rollingInterval: RollingInterval.Day)
            .CreateLogger();

        var loggerFactory = LoggerFactory.Create(builder =>
        {
            builder.AddSerilog();
        });

        var logger = loggerFactory.CreateLogger<Program>();

        // Set up dependency injection
        var services = new ServiceCollection()
            .AddSingleton<IConfiguration>(configuration)
            .AddLogging(builder => builder.AddSerilog())
            .AddSingleton<AgentDiscoveryService>()
            .AddSingleton<AgentExecutionService>()
            .AddSingleton<SemanticKernelService>()
            .AddSingleton<AzureTranslationService>()
            .BuildServiceProvider();
        
        // Get required services
        var agentDiscoveryService = services.GetRequiredService<AgentDiscoveryService>();
        var agentExecutionService = services.GetRequiredService<AgentExecutionService>();
        var semanticKernelService = services.GetRequiredService<SemanticKernelService>();
        
        try
        {
            DisplayWelcomeScreen();
            
            // Create a translation service to get available languages
            var translationService = new AzureTranslationService(configuration, loggerFactory.CreateLogger<AzureTranslationService>());
            var availableLanguages = await translationService.GetAvailableLanguagesAsync();
            
            // Get target language
            await TranslationHelper.MarkupLineAsync("[bold cyan]Select your target language (language to translate to):[/]");
            
            // Display retrieving languages message
            AnsiConsole.Status()
                .Start("Retrieving available languages...", ctx => 
                {
                    ctx.Spinner(Spinner.Known.Dots);
                    ctx.SpinnerStyle(Style.Parse("green"));
                });
            
            await TranslationHelper.MarkupLineAsync("\n[bold yellow]Available languages:[/]");
            
            // Display languages in a 3-column format
            const int columns = 3;
            var languageList = availableLanguages.ToList();
            
            for (int i = 0; i < languageList.Count; i += columns)
            {
                for (int j = 0; j < columns && i + j < languageList.Count; j++)
                {
                    var lang = languageList[i + j];
                    Console.Write($"{lang.Key}: {lang.Value}".PadRight(30));
                }
                Console.WriteLine();
            }
            
            Console.WriteLine();
            await TranslationHelper.MarkupAsync("[bold yellow]Enter the language code to translate TO:[/] ");
            string targetLanguageCode = Console.ReadLine()?.Trim().ToLower() ?? "en";
            
            // Validate the target language code
            if (!availableLanguages.ContainsKey(targetLanguageCode))
            {
                await TranslationHelper.MarkupLineAsync($"[bold red]Language code '{targetLanguageCode}' not recognized. Defaulting to English (en).[/]");
                targetLanguageCode = "en";
            }
            else
            {
                await TranslationHelper.MarkupLineAsync($"[bold green]Target language:[/] {availableLanguages[targetLanguageCode]} ({targetLanguageCode})");
            }
            
            // Now ask for source language
            await TranslationHelper.MarkupAsync("\n[bold yellow]Enter the language code to translate FROM (default: auto-detect):[/] ");
            string sourceLanguageCode = Console.ReadLine()?.Trim().ToLower() ?? "";
            
            // Validate the source language code if provided
            if (!string.IsNullOrEmpty(sourceLanguageCode) && !availableLanguages.ContainsKey(sourceLanguageCode))
            {
                await TranslationHelper.MarkupLineAsync($"[bold red]Language code '{sourceLanguageCode}' not recognized. Auto-detection will be used.[/]");
                sourceLanguageCode = "";
            }
            else if (!string.IsNullOrEmpty(sourceLanguageCode))
            {
                await TranslationHelper.MarkupLineAsync($"[bold green]Source language:[/] {availableLanguages[sourceLanguageCode]} ({sourceLanguageCode})");
            }
            else
            {
                await TranslationHelper.MarkupLineAsync("[bold green]Source language:[/] Auto-detect");
            }

            // Initialize the translation helper with the selected language
            TranslationHelper.Initialize(translationService, targetLanguageCode, sourceLanguageCode);

            // Detect root directory location
            var rootDirectory = GetSolutionRootDirectory();
            logger.LogInformation($"Solution root directory: {rootDirectory}");
            
            // Initialize Semantic Kernel in the background
            var semanticKernelInitTask = semanticKernelService.InitializeAsync();
            
            // Discover available agents and workflows
            AnsiConsole.Status()
                .Start("Discovering AI agents and workflows...", ctx => 
                {
                    ctx.Spinner(Spinner.Known.Dots);
                    ctx.SpinnerStyle(Style.Parse("green"));
                    
                    var agents = agentDiscoveryService.DiscoverAgentsAsync(targetLanguageCode, sourceLanguageCode).GetAwaiter().GetResult();
                    var workflows = agentDiscoveryService.DiscoverWorkflowsAsync(targetLanguageCode, sourceLanguageCode).GetAwaiter().GetResult();
                    
                    if (agents.Count == 0)
                    {
                        ctx.Status("No agents found. Check path configuration.");
                    }
                    else
                    {
                        ctx.Status($"Found {agents.Count} available agents and {workflows.Count} workflows");
                    }
                });
                
            var agents = await agentDiscoveryService.DiscoverAgentsAsync(targetLanguageCode, sourceLanguageCode);
            var workflows = await agentDiscoveryService.DiscoverWorkflowsAsync(targetLanguageCode, sourceLanguageCode);
            
            if (agents.Count == 0)
            {
                await TranslationHelper.MarkupLineAsync("[bold red]No agents were discovered.[/]");
                await TranslationHelper.MarkupLineAsync("[yellow]Please check the project structure and paths.[/]");
                return;
            }
            
            // Pass the path to the centralized .env file as a command-line argument
            if (!File.Exists(envFilePath))
            {
                Console.WriteLine("Error: .env file not found at " + envFilePath);
                return;
            }

            foreach (var agent in agents)
            {
                agent.Arguments.Add("--env");
                agent.Arguments.Add(envFilePath);
            }
            
            while (true)
            {
                // Display the title without using markup in translated text
                Console.WriteLine(); // Add blank line
                string optionsTitle = await TranslationHelper.TranslateAsync("Choose an option:");
                Console.WriteLine(optionsTitle);
                Console.WriteLine(); // Add blank line after title

                // Get translated choices
                var choices = new List<string> { "Complete Audio Learning", "Whiteboard", "Both", "Chat with a Bot", "Exit" };
                var translatedChoices = await TranslationHelper.TranslateListAsync(choices);
                var choiceMap = choices.Zip(translatedChoices, (original, translated) => new { Original = original, Translated = translated })
                                       .ToDictionary(x => x.Translated, x => x.Original);
                
                // Create a plain selection prompt without translated markup
                var selectionPrompt = new SelectionPrompt<string>()
                    .Title("") // Don't use title in the prompt itself
                    .PageSize(15)
                    .HighlightStyle(new Style().Foreground(Color.Green))
                    .AddChoices(translatedChoices);
                
                var userChoice = AnsiConsole.Prompt(selectionPrompt);

                // Map back to original choice for code logic
                string originalChoice = choiceMap.TryGetValue(userChoice, out string? originalValue) ? originalValue : userChoice;

                if (originalChoice == "Exit")
                {
                    // Use plain text output instead of markup for translated text
                    string exitMessage = await TranslationHelper.TranslateAsync("Exiting the program.");
                    Console.WriteLine(exitMessage);
                    break;
                }

                // Track which agents have been executed as part of workflows
                HashSet<string> executedAgents = new HashSet<string>();

                if (originalChoice == "Complete Audio Learning")
                {
                    await TranslationHelper.MarkupLineAsync("[bold green]Executing Complete Audio Learning Assistant workflow...[/]");
                    var audioWorkflow = workflows.FirstOrDefault(w => w.Name.Contains("Complete Audio Learning", StringComparison.OrdinalIgnoreCase));

                    if (audioWorkflow != null)
                    {
                        var translatedName = await TranslationHelper.TranslateAsync(audioWorkflow.Name);
                        await TranslationHelper.MarkupLineAsync($"[bold green]Executing comprehensive workflow:[/] {translatedName}");
                        var result = await agentExecutionService.ExecuteWorkflowAsync(audioWorkflow);

                        // Track all agents in this workflow as executed
                        foreach (var agent in audioWorkflow.Agents)
                        {
                            executedAgents.Add(agent.Name);
                        }

                        if (result)
                        {
                            await TranslationHelper.MarkupLineAsync($"[bold green]Workflow {translatedName} executed successfully.[/]");
                        }
                        else
                        {
                            await TranslationHelper.MarkupLineAsync($"[bold red]Workflow {translatedName} execution failed.[/]");
                        }
                    }
                    else
                    {
                        await TranslationHelper.MarkupLineAsync("[bold red]Complete Audio Learning workflow not found.[/]");
                    }
                }
                else if (originalChoice == "Whiteboard")
                {
                    await TranslationHelper.MarkupLineAsync("[bold green]Executing Complete Whiteboard Capture and Diagram Generation workflow...[/]");
                    var boardCaptureWorkflow = workflows.FirstOrDefault(w => w.Name.Contains("Whiteboard", StringComparison.OrdinalIgnoreCase));

                    if (boardCaptureWorkflow != null)
                    {
                        var translatedName = await TranslationHelper.TranslateAsync(boardCaptureWorkflow.Name);
                        var result = await agentExecutionService.ExecuteWorkflowAsync(boardCaptureWorkflow);

                        // Track all agents in this workflow as executed
                        foreach (var agent in boardCaptureWorkflow.Agents)
                        {
                            executedAgents.Add(agent.Name);
                        }

                        if (result)
                        {
                            await TranslationHelper.MarkupLineAsync($"[bold green]Workflow {translatedName} executed successfully.[/]");
                        }
                        else
                        {
                            await TranslationHelper.MarkupLineAsync($"[bold red]Workflow {translatedName} execution failed.[/]");
                        }
                    }
                    else
                    {
                        await TranslationHelper.MarkupLineAsync("[bold red]Complete Whiteboard Capture and Diagram Generation workflow not found.[/]");
                    }
                }
                else if (originalChoice == "Both")
                {
                    await TranslationHelper.MarkupLineAsync("[bold green]Executing both workflows in parallel...[/]");

                    var completeAudioWorkflow = workflows.FirstOrDefault(w => w.Name.Contains("Complete Audio Learning", StringComparison.OrdinalIgnoreCase));
                    var boardCaptureWorkflow = workflows.FirstOrDefault(w => w.Name.Contains("Classroom Board Capture", StringComparison.OrdinalIgnoreCase));

                    if (completeAudioWorkflow != null && boardCaptureWorkflow != null)
                    {
                        var translatedAudioName = await TranslationHelper.TranslateAsync(completeAudioWorkflow.Name);
                        var translatedBoardName = await TranslationHelper.TranslateAsync(boardCaptureWorkflow.Name);
                        
                        var audioTask = agentExecutionService.ExecuteWorkflowAsync(completeAudioWorkflow);
                        var boardTask = agentExecutionService.ExecuteWorkflowAsync(boardCaptureWorkflow);

                        await Task.WhenAll(audioTask, boardTask);

                        // Track all agents in both workflows as executed
                        foreach (var agent in completeAudioWorkflow.Agents)
                        {
                            executedAgents.Add(agent.Name);
                        }
                        
                        foreach (var agent in boardCaptureWorkflow.Agents)
                        {
                            executedAgents.Add(agent.Name);
                        }

                        if (audioTask.Result)
                        {
                            await TranslationHelper.MarkupLineAsync($"[bold green]Workflow {translatedAudioName} executed successfully.[/]");
                        }
                        else
                        {
                            await TranslationHelper.MarkupLineAsync($"[bold red]Workflow {translatedAudioName} execution failed.[/]");
                        }

                        if (boardTask.Result)
                        {
                            await TranslationHelper.MarkupLineAsync($"[bold green]Workflow {translatedBoardName} executed successfully.[/]");
                        }
                        else
                        {
                            await TranslationHelper.MarkupLineAsync($"[bold red]Workflow {translatedBoardName} execution failed.[/]");
                        }
                    }
                }
                else if (originalChoice == "Chat with a Bot")
                {
                    Console.Clear();
                    
                    await DisplayChatbotWelcomeAsync();

                    // Initialize Cosmos DB service
                    var openAIClient = new AzureOpenAIClient(
                        new Uri(configuration["AzureOpenAI:Endpoint"]),
                        new Azure.AzureKeyCredential(configuration["AzureOpenAI:ApiKey"])
                    );

                    var cosmosDBClient = new CosmosClient(configuration["CosmosDb:ConnectionString"]);

                    var cosmosDbService = new CosmosDbService(
                        cosmosDBClient,
                        configuration["CosmosDb:DatabaseName"],
                        configuration["CosmosDb:ContainerName"],
                        openAIClient
                    );

                    var vectorSearchService = new VectorSearchService(cosmosDBClient, configuration["CosmosDb:DatabaseName"], "workflowagentembeddings");
                    
                    var chatbotGreeting = await TranslationHelper.TranslateAsync("Hello! How can I assist you today?");
                    await TranslationHelper.MarkupLineAsync($"[bold green]Chatbot:[/] {chatbotGreeting}");

                    while (true)
                    {
                        var conversations = await cosmosDbService.GetConversationsAsync("user123");

                        string conversationHistory = cosmosDbService.ConvertConversationsToString(conversations);

                        logger.LogInformation($"Conversation history: {conversationHistory}");

                        await TranslationHelper.MarkupAsync("[bold cyan]You:[/] ");
                        string userInput = Console.ReadLine() ?? "";

                        if (string.IsNullOrWhiteSpace(userInput) || userInput.Equals("exit", StringComparison.OrdinalIgnoreCase))
                        {
                            var goodbyeMsg = await TranslationHelper.TranslateAsync("Goodbye! Have a great day!");
                            await TranslationHelper.MarkupLineAsync($"[bold green]Chatbot:[/] {goodbyeMsg}");
                            break;
                        }

                        // If user is not typing in English, translate the input to English for the LLM
                        string llmInput = userInput;
                        if (_targetLanguage != "en" && !string.IsNullOrEmpty(_targetLanguage))
                        {
                            // Translate user input to English for the LLM
                            llmInput = await translationService.TranslateTextAsync(userInput, "en", _targetLanguage);
                        }

                        string botResponse = string.Empty;

                        // Suggest an agent or workflow based on user input
                        // Generate embeddings for all workflows asynchronously
                        var workflowEmbeddings = await Task.WhenAll(workflows.Select(async w =>
                        {
                            var existingEmbedding = await vectorSearchService.RetrieveEmbeddingsAsync(w.Name);
                            if (existingEmbedding == null)
                            {
                                var newEmbedding = await vectorSearchService.ConvertToEmbeddingAsync(w.Description);
                                await vectorSearchService.StoreEmbeddingAsync(newEmbedding, w.Name, w.Description);
                                return new { Workflow = w, Embedding = newEmbedding };
                            }
                            return new { Workflow = w, Embedding = existingEmbedding };
                        }));

                        // Generate embeddings for all agents asynchronously
                        var agentEmbeddings = await Task.WhenAll(agents.Select(async a =>
                        {
                            var existingEmbedding = await vectorSearchService.RetrieveEmbeddingsAsync(a.Name);
                            if (existingEmbedding == null)
                            {
                                var newEmbedding = await vectorSearchService.ConvertToEmbeddingAsync(a.Description);
                                await vectorSearchService.StoreEmbeddingAsync(newEmbedding, a.Name, a.Description);
                                return new { Agent = a, Embedding = newEmbedding };
                            }
                            return new { Agent = a, Embedding = existingEmbedding };
                        }));

                        // Generate embedding for user input
                        var queryEmbedding = await vectorSearchService.ConvertToEmbeddingAsync(userInput);

                        // Perform vector similarity search for workflows
                        var relevantWorkflows = workflowEmbeddings
                            .Select(w => new
                            {
                                Workflow = w.Workflow,
                                Similarity = vectorSearchService.ComputeCosineSimilarity(queryEmbedding, w.Embedding)
                            })
                            .OrderByDescending(w => w.Similarity)
                            .Take(3)
                            .ToList();

                        if (relevantWorkflows.Any())
                        {
                            botResponse += $"Based on your input, I suggest the following workflow(s):\n";
                            AnsiConsole.MarkupLine("[bold green]Chatbot:[/] Based on your input, I suggest the following workflow(s):");
                            foreach (var workflow in relevantWorkflows)
                            {
                                botResponse += $"- {workflow.Workflow.Name}: {workflow.Workflow.Description}\n";
                                AnsiConsole.MarkupLine($"- [bold yellow]{workflow.Workflow.Name}[/]: {workflow.Workflow.Description}");
                            }
                        }
                        else
                        {
                            // Perform vector similarity search for agents
                            var relevantAgents = agentEmbeddings
                                .Select(a => new
                                {
                                    Agent = a.Agent,
                                    Similarity = vectorSearchService.ComputeCosineSimilarity(queryEmbedding, a.Embedding)
                                })
                                .OrderByDescending(a => a.Similarity)
                                .Take(3)
                                .ToList();

                            if (relevantAgents.Any())
                            {
                                botResponse += $"Based on your input, I suggest the following agent(s):\n";
                                AnsiConsole.MarkupLine("[bold green]Chatbot:[/] Based on your input, I suggest the following agent(s):");
                                foreach (var agent in relevantAgents)
                                {
                                    botResponse += $"- {agent.Agent.Name}: {agent.Agent.Description}\n";
                                    AnsiConsole.MarkupLine($"- [bold yellow]{agent.Agent.Name}[/]: {agent.Agent.Description}");
                                }
                            }
                            else
                            {
                                botResponse = await semanticKernelService.ChatWithLLMAsync(llmInput, conversationHistory);
                                AnsiConsole.MarkupLine($"[bold green]Chatbot:[/] {botResponse}");
                            }
                        }

                        // Store the conversation in Cosmos DB (store original English response for future context)
                        await cosmosDbService.AddConversationAsync("user123", llmInput, botResponse, conversations);
                    }
                }
                // Wait for user input before continuing
                await TranslationHelper.MarkupLineAsync("[dim]Press any key to continue...[/]");
                Console.ReadKey(true);
            }
        }
        catch (Exception ex)
        {
            logger.LogError(ex, "An error occurred in the AI Agent Orchestrator");
            await TranslationHelper.MarkupLineAsync($"[bold red]Error:[/] {ex.Message}");
            await TranslationHelper.MarkupLineAsync("[dim]Press any key to exit...[/]");
            Console.ReadKey();
        }
    }
    
    // Track language settings as class variables to use throughout the program
    private static string _targetLanguage = "en";
    private static string _sourceLanguage = "";
    
    private static string GetSolutionRootDirectory()
    {
        // Start with the directory of the executing assembly
        string currentDir = AppDomain.CurrentDomain.BaseDirectory;
        
        // Navigate upwards to find the solution root
        // Usually 3 levels up from bin/Debug/netX.X
        string rootDir = Path.GetFullPath(Path.Combine(currentDir, "..", "..", ".."));
        
        // If we're already at the solution root, the parent directory is the repo root
        string repoRoot = Path.GetFullPath(Path.Combine(rootDir, ".."));
        
        return repoRoot;
    }
    
    private static void DisplayWelcomeScreen()
    {
        AnsiConsole.Clear();
        
        var figlet = new FigletText("AI Agent Hub")
            .LeftJustified()
            .Color(Color.Blue);
        AnsiConsole.Write(figlet);
        
        TranslationHelper.MarkupLineAsync("[bold]Welcome to the AI Agent Orchestrator[/]").Wait();
        TranslationHelper.MarkupLineAsync("[dim]Your central hub for accessing all available AI agents[/]").Wait();
        AnsiConsole.WriteLine();
    }

    private static async Task DisplayChatbotWelcomeAsync()
    {
        var figlet = new FigletText("AI Chat") 
            .LeftJustified()
            .Color(Color.Green);

        AnsiConsole.Write(figlet);
        await TranslationHelper.MarkupLineAsync("[bold green]Welcome to the AI chat...[/]");
        await TranslationHelper.MarkupLineAsync("You can type 'exit' to stop the conversation at any time.");
        AnsiConsole.WriteLine();
    }
    
    private static AgentWorkflow? PromptForWorkflowSelectionAsync(List<AgentWorkflow> workflows)
    {
        AnsiConsole.Clear();
        var figlet = new FigletText("AI Workflow Hub") 
            .LeftJustified()
            .Color(Color.Purple);
        AnsiConsole.Write(figlet);
        
        var selectionPrompt = new SelectionPrompt<string>()
            .Title("Select a workflow to run:")
            .PageSize(15)
            .HighlightStyle(new Style().Foreground(Color.Green));
            
        // Add all workflows
        foreach (var workflow in workflows)
        {
            selectionPrompt.AddChoice(workflow.Name);
        }
        
        // Add exit option
        selectionPrompt.AddChoice("Exit");
        
        var selection = AnsiConsole.Prompt(selectionPrompt);
        
        if (selection == "Exit")
        {
            return null;
        }
        
        return workflows.FirstOrDefault(w => w.Name == selection);
    }
    
    private static AgentInfo? PromptForAgentSelectionAsync(List<AgentInfo> agents)
    {
        AnsiConsole.Clear();
        var figlet = new FigletText("AI Agent Hub")
            .LeftJustified()
            .Color(Color.Blue);
        AnsiConsole.Write(figlet);
        
        var selectionPrompt = new SelectionPrompt<string>()
            .Title("Select an agent to run:")
            .PageSize(15)
            .HighlightStyle(new Style().Foreground(Color.Green));
            
        // Add all agents directly - no categories
        foreach (var agent in agents)
        {
            selectionPrompt.AddChoice(agent.Name);
        }
        
        // Add exit option
        selectionPrompt.AddChoice("Exit");
        
        var selection = AnsiConsole.Prompt(selectionPrompt);
        
        if (selection == "Exit")
        {
            return null;
        }
        
        return agents.FirstOrDefault(a => a.Name == selection);
    }
}<|MERGE_RESOLUTION|>--- conflicted
+++ resolved
@@ -21,12 +21,6 @@
 {
     static async Task Main(string[] args)
     {
-<<<<<<< HEAD
-        // Load environment variables from .env file if it exists
-        if (File.Exists("../.env"))
-        {
-            DotNetEnv.Env.Load(@"../.env");
-=======
         // Load environment variables from the centralized .env file
         var envFilePath = Path.GetFullPath(Path.Combine(GetSolutionRootDirectory(), ".env"));
 
@@ -36,7 +30,6 @@
         if (File.Exists(envFilePath))
         {
             DotNetEnv.Env.Load(envFilePath);
->>>>>>> 32ec47d8
         }
         
         // Build configuration
